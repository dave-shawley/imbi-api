--- conflicted
+++ resolved
@@ -105,18 +105,10 @@
 
     def setUp(self) -> None:
         super().setUp()
-<<<<<<< HEAD
-        self.environments = None
-        self.namespace = None
-        self.project_fact_type = None
-        self.project_type = None
-        self.project_type_name = None
-=======
         self.environments: typing.Optional[typing.List[typing.Dict]] = None
         self.namespace: typing.Optional[typing.Dict] = None
         self.project_fact_type: typing.Optional[typing.Dict] = None
         self.project_type: typing.Optional[typing.Dict] = None
->>>>>>> 09ba7019
 
     async def async_setup(self) -> None:
         await super().async_setup()
@@ -128,45 +120,24 @@
                 'TRUNCATE TABLE {} CASCADE'.format(table), {})
         await super().async_tear_down()
 
-<<<<<<< HEAD
-    def create_environment(self) -> str:
-        result = self.fetch(
-            '/environments', method='POST', headers=self.headers,
-            body=json.dumps({
-                'name': str(uuid.uuid4()),
-                'icon_class': 'fas fa-mountain',
-            }).encode('utf-8'))
-        self.assertEqual(result.code, 200)
-        return json.loads(result.body.decode('utf-8'))['name']
-
-    def create_namespace(self):
-        result = self.fetch(
-            '/namespaces', method='POST', headers=self.headers,
-            body=json.dumps({
-                'name': str(uuid.uuid4()),
-                'slug': str(uuid.uuid4().hex),
-                'icon_class': 'fas fa-blind',
-                'maintained_by': []
-            }).encode('utf-8'))
-        self.assertEqual(result.code, 200)
-        return json.loads(result.body.decode('utf-8'))['id']
-
-    def create_project(self) -> int:
+    def create_project(self) -> dict:
+        if not self.namespace:
+            self.namespace = self.create_namespace()
+        if not self.project_type:
+            self.project_type = self.create_project_type()
         result = self.fetch(
             '/projects', method='POST', headers=self.headers,
             body=json.dumps({
-                'namespace_id': self.namespace,
-                'project_type_id': self.project_type,
+                'namespace_id': self.namespace['id'],
+                'project_type_id': self.project_type['id'],
                 'name': str(uuid.uuid4()),
                 'slug': str(uuid.uuid4().hex),
                 'description': str(uuid.uuid4()),
                 'environments': self.environments,
             }).encode('utf-8'))
         self.assertEqual(result.code, 200)
-        return json.loads(result.body.decode('utf-8'))['id']
-
-    def create_project_fact_type(self) -> int:
-=======
+        return json.loads(result.body.decode('utf-8'))
+
     def create_environments(self) -> typing.List[dict]:
         environments = []
         for iteration in range(0, 2):
@@ -198,7 +169,6 @@
         if not self.project_type:
             self.project_type = self.create_project_type()
         print(self.project_type['id'])
->>>>>>> 09ba7019
         result = self.fetch(
             '/project-fact-types', method='POST', headers=self.headers,
             body=json.dumps({
